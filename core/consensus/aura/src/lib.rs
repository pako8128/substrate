// Copyright 2018 Parity Technologies (UK) Ltd.
// This file is part of Substrate.

// Substrate is free software: you can redistribute it and/or modify
// it under the terms of the GNU General Public License as published by
// the Free Software Foundation, either version 3 of the License, or
// (at your option) any later version.

// Substrate is distributed in the hope that it will be useful,
// but WITHOUT ANY WARRANTY; without even the implied warranty of
// MERCHANTABILITY or FITNESS FOR A PARTICULAR PURPOSE.  See the
// GNU General Public License for more details.

// You should have received a copy of the GNU General Public License
// along with Substrate.  If not, see <http://www.gnu.org/licenses/>.

//! Aura (Authority-round) consensus in substrate.
//!
//! Aura works by having a list of authorities A who are expected to roughly
//! agree on the current time. Time is divided up into discrete slots of t
//! seconds each. For each slot s, the author of that slot is A[s % |A|].
//!
//! The author is allowed to issue one block but not more during that slot,
//! and it will be built upon the longest valid chain that has been seen.
//!
//! Blocks from future steps will be either deferred or rejected depending on how
//! far in the future they are.

use std::{sync::Arc, time::Duration, thread};

use parity_codec::Encode;
use consensus_common::{
	Authorities, BlockImport, Environment, Proposer, ForkChoiceStrategy
};
use consensus_common::import_queue::{Verifier, BasicQueue, SharedBlockImport, SharedJustificationImport};
use client::ChainHead;
use client::block_builder::api::BlockBuilder as BlockBuilderApi;
use consensus_common::{ImportBlock, BlockOrigin};
use runtime_primitives::{generic, generic::BlockId, Justification};
use runtime_primitives::traits::{
	Block, Header, Digest, DigestItemFor, DigestItem, ProvideRuntimeApi
};
use primitives::{Ed25519AuthorityId, ed25519};
use inherents::{InherentDataProviders, InherentData, RuntimeString};

use futures::{Stream, Future, IntoFuture, future};
use tokio::timer::Timeout;
<<<<<<< HEAD
use slots::Slots;
=======
>>>>>>> 0b655477
use log::{warn, debug, info, trace};

use srml_aura::{
	InherentType as AuraInherent, AuraInherentData,
	timestamp::{TimestampInherentData, InherentType as TimestampInherent, InherentError as TIError}
};

use aura_slots::{CheckedHeader, SlotWorker, SlotInfo, SlotCompatible};

pub use aura_slots::SlotDuration;
pub use aura_primitives::*;
pub use consensus_common::SyncOracle;

/// A handle to the network. This is generally implemented by providing some
/// handle to a gossip service or similar.
///
/// Intended to be a lightweight handle such as an `Arc`.
pub trait Network: Clone {
	/// A stream of input messages for a topic.
	type In: Stream<Item=Vec<u8>,Error=()>;

	/// Send a message at a specific round out.
	fn send_message(&self, slot: u64, message: Vec<u8>);
}

/// Get slot author for given block along with authorities.
fn slot_author(slot_num: u64, authorities: &[Ed25519AuthorityId]) -> Option<Ed25519AuthorityId> {
	if authorities.is_empty() { return None }

	let idx = slot_num % (authorities.len() as u64);
	assert!(idx <= usize::max_value() as u64,
		"It is impossible to have a vector with length beyond the address space; qed");

	let current_author = *authorities.get(idx as usize)
		.expect("authorities not empty; index constrained to list length;\
				this is a valid index; qed");

	Some(current_author)
}

fn duration_now() -> Option<Duration> {
	use std::time::SystemTime;

	let now = SystemTime::now();
	now.duration_since(SystemTime::UNIX_EPOCH).map_err(|e| {
			warn!("Current time {:?} is before unix epoch. Something is wrong: {:?}", now, e);
	}).ok()
}

/// Get the slot for now.
fn slot_now(slot_duration: u64) -> Option<u64> {
	duration_now().map(|s| s.as_secs() / slot_duration)
}

fn inherent_to_common_error(err: RuntimeString) -> consensus_common::Error {
	consensus_common::ErrorKind::InherentData(err.into()).into()
}

/// A digest item which is usable with aura consensus.
pub trait CompatibleDigestItem: Sized {
	/// Construct a digest item which is a slot number and a signature on the
	/// hash.
	fn aura_seal(slot_number: u64, signature: ed25519::Signature) -> Self;

	/// If this item is an Aura seal, return the slot number and signature.
	fn as_aura_seal(&self) -> Option<(u64, &ed25519::Signature)>;
}

impl<Hash, AuthorityId> CompatibleDigestItem for generic::DigestItem<Hash, AuthorityId> {
	/// Construct a digest item which is a slot number and a signature on the
	/// hash.
	fn aura_seal(slot_number: u64, signature: ed25519::Signature) -> Self {
		generic::DigestItem::Seal(slot_number, signature)
	}
	/// If this item is an Aura seal, return the slot number and signature.
	fn as_aura_seal(&self) -> Option<(u64, &ed25519::Signature)> {
		match self {
			generic::DigestItem::Seal(slot, ref sign) => Some((*slot, sign)),
			_ => None
		}
	}
}

struct AuraSlotCompatible;

impl SlotCompatible for AuraSlotCompatible {
	fn extract_timestamp_and_slot(
		data: &InherentData
	) -> Result<(TimestampInherent, AuraInherent), consensus_common::Error> {
		data.timestamp_inherent_data()
			.and_then(|t| data.aura_inherent_data().map(|a| (t, a)))
			.map_err(inherent_to_common_error)
	}
}

/// Start the aura worker in a separate thread.
pub fn start_aura_thread<B, C, E, I, SO, Error, OnExit>(
	slot_duration: SlotDuration,
	local_key: Arc<ed25519::Pair>,
	client: Arc<C>,
	block_import: Arc<I>,
	env: Arc<E>,
	sync_oracle: SO,
	on_exit: OnExit,
	inherent_data_providers: InherentDataProviders,
) -> Result<(), consensus_common::Error> where
	B: Block + 'static,
	C: Authorities<B> + ChainHead<B> + Send + Sync + 'static,
	E: Environment<B, Error=Error> + Send + Sync + 'static,
	E::Proposer: Proposer<B, Error=Error> + Send + 'static,
	<<E::Proposer as Proposer<B>>::Create as IntoFuture>::Future: Send + 'static,
	I: BlockImport<B> + Send + Sync + 'static,
	Error: From<C::Error> + From<I::Error> + 'static,
	SO: SyncOracle + Send + Sync + Clone + 'static,
	OnExit: Future<Item=(), Error=()> + Send + 'static,
	DigestItemFor<B>: CompatibleDigestItem + DigestItem<AuthorityId=Ed25519AuthorityId> + 'static,
	Error: ::std::error::Error + Send + From<::consensus_common::Error> + 'static,
{
	let worker = AuraWorker {
		client: client.clone(), block_import, env, local_key, inherent_data_providers: inherent_data_providers.clone(), sync_oracle: sync_oracle.clone(),
	};

	aura_slots::start_slot_worker_thread::<_, _, _, _, AuraSlotCompatible, _>(
		slot_duration,
		client,
		Arc::new(worker),
		sync_oracle,
		on_exit,
		inherent_data_providers
	)
}

/// Start the aura worker. The returned future should be run in a tokio runtime.
pub fn start_aura<B, C, E, I, SO, Error, OnExit>(
	slot_duration: SlotDuration,
	local_key: Arc<ed25519::Pair>,
	client: Arc<C>,
	block_import: Arc<I>,
	env: Arc<E>,
	sync_oracle: SO,
	on_exit: OnExit,
	inherent_data_providers: InherentDataProviders,
) -> Result<impl Future<Item=(), Error=()>, consensus_common::Error> where
	B: Block,
	C: Authorities<B> + ChainHead<B>,
	E: Environment<B, Error=Error>,
	E::Proposer: Proposer<B, Error=Error>,
	<<E::Proposer as Proposer<B>>::Create as IntoFuture>::Future: Send + 'static,
	I: BlockImport<B> + Send + Sync + 'static,
	Error: From<C::Error> + From<I::Error>,
	SO: SyncOracle + Send + Sync + Clone,
	DigestItemFor<B>: CompatibleDigestItem + DigestItem<AuthorityId=Ed25519AuthorityId>,
	Error: ::std::error::Error + Send + 'static + From<::consensus_common::Error>,
	OnExit: Future<Item=(), Error=()>,
{
	let worker = AuraWorker {
		client: client.clone(), block_import, env, local_key, inherent_data_providers: inherent_data_providers.clone(), sync_oracle: sync_oracle.clone(),
	};
	aura_slots::start_slot_worker::<_, _, _, _, AuraSlotCompatible, _>(
		slot_duration,
		client,
		Arc::new(worker),
		sync_oracle,
		on_exit,
		inherent_data_providers
	)
}

struct AuraWorker<C, E, I, SO> {
	client: Arc<C>,
	block_import: Arc<I>,
	env: Arc<E>,
	local_key: Arc<ed25519::Pair>,
	sync_oracle: SO,
	inherent_data_providers: InherentDataProviders,
}

impl<B: Block, C, E, I, Error, SO> SlotWorker<B> for AuraWorker<C, E, I, SO> where
	C: Authorities<B>,
	E: Environment<B, Error=Error>,
	E::Proposer: Proposer<B, Error=Error>,
	<<E::Proposer as Proposer<B>>::Create as IntoFuture>::Future: Send + 'static,
	I: BlockImport<B> + Send + Sync + 'static,
	Error: From<C::Error> + From<I::Error>,
	SO: SyncOracle + Send + Clone,
	DigestItemFor<B>: CompatibleDigestItem + DigestItem<AuthorityId=Ed25519AuthorityId>,
	Error: ::std::error::Error + Send + 'static + From<::consensus_common::Error>,
{
	type OnSlot = Box<Future<Item=(), Error=consensus_common::Error> + Send>;

	fn on_start(
		&self,
		slot_duration: u64
	) -> Result<(), consensus_common::Error> {
		register_aura_inherent_data_provider(&self.inherent_data_providers, slot_duration)
	}

	fn on_slot(
		&self,
		chain_head: B::Header,
		slot_info: SlotInfo,
	) -> Self::OnSlot {
		let pair = self.local_key.clone();
		let public_key = self.local_key.public();
		let client = self.client.clone();
		let block_import = self.block_import.clone();
		let env = self.env.clone();

		let (timestamp, slot_num, slot_duration) =
			(slot_info.timestamp, slot_info.number, slot_info.duration);

		let authorities = match client.authorities(&BlockId::Hash(chain_head.hash())) {
			Ok(authorities) => authorities,
			Err(e) => {
				warn!(
					"Unable to fetch authorities at block {:?}: {:?}",
					chain_head.hash(),
					e
				);
				return Box::new(future::ok(()));
			}
		};

		if self.sync_oracle.is_offline() && authorities.len() > 1 {
			debug!(target: "aura", "Skipping proposal slot. Waiting for the netork.");
			return Box::new(future::ok(()));
		}

		let proposal_work = match slot_author(slot_num, &authorities) {
			None => return Box::new(future::ok(())),
			Some(author) => if author.0 == public_key.0 {
				debug!(
					target: "aura", "Starting authorship at slot {}; timestamp = {}",
					slot_num,
					timestamp
				);

				// we are the slot author. make a block and sign it.
				let proposer = match env.init(&chain_head, &authorities) {
					Ok(p) => p,
					Err(e) => {
						warn!("Unable to author block in slot {:?}: {:?}", slot_num, e);
						return Box::new(future::ok(()))
					}
				};

				let remaining_duration = slot_info.remaining_duration();
				// deadline our production to approx. the end of the
				// slot
				Timeout::new(
					proposer.propose(slot_info.inherent_data, remaining_duration).into_future(),
					remaining_duration,
				)
			} else {
				return Box::new(future::ok(()));
			}
		};

		Box::new(
			proposal_work
				.map(move |b| {
					// minor hack since we don't have access to the timestamp
					// that is actually set by the proposer.
					let slot_after_building = slot_now(slot_duration);
					if slot_after_building != Some(slot_num) {
						info!(
							"Discarding proposal for slot {}; block production took too long",
							slot_num
						);
						return
					}

					let (header, body) = b.deconstruct();
					let header_num = header.number().clone();
					let pre_hash = header.hash();
					let parent_hash = header.parent_hash().clone();

					// sign the pre-sealed hash of the block and then
					// add it to a digest item.
					let to_sign = (slot_num, pre_hash).encode();
					let signature = pair.sign(&to_sign[..]);
					let item = <DigestItemFor<B> as CompatibleDigestItem>::aura_seal(
						slot_num,
						signature,
					);

					let import_block: ImportBlock<B> = ImportBlock {
						origin: BlockOrigin::Own,
						header,
						justification: None,
						post_digests: vec![item],
						body: Some(body),
						finalized: false,
						auxiliary: Vec::new(),
						fork_choice: ForkChoiceStrategy::LongestChain,
					};

					info!("Pre-sealed block for proposal at {}. Hash now {:?}, previously {:?}.",
						  header_num,
						  import_block.post_header().hash(),
						  pre_hash
					);

					if let Err(e) = block_import.import_block(import_block, None) {
						warn!(target: "aura", "Error with block built on {:?}: {:?}",
							  parent_hash, e);
					}
				})
				.map_err(|e| consensus_common::ErrorKind::ClientImport(format!("{:?}", e)).into())
		)
	}
}

/// check a header has been signed by the right key. If the slot is too far in the future, an error will be returned.
/// if it's successful, returns the pre-header, the slot number, and the signat.
//
// FIXME #1018 needs misbehavior types
fn check_header<B: Block>(slot_now: u64, mut header: B::Header, hash: B::Hash, authorities: &[Ed25519AuthorityId])
	-> Result<CheckedHeader<B::Header, ed25519::Signature>, String>
	where DigestItemFor<B>: CompatibleDigestItem
{
	let digest_item = match header.digest_mut().pop() {
		Some(x) => x,
		None => return Err(format!("Header {:?} is unsealed", hash)),
	};
	let (slot_num, &sig) = match digest_item.as_aura_seal() {
		Some(x) => x,
		None => return Err(format!("Header {:?} is unsealed", hash)),
	};

	if slot_num > slot_now {
		header.digest_mut().push(digest_item);
		Ok(CheckedHeader::Deferred(header, slot_num))
	} else {
		// check the signature is valid under the expected authority and
		// chain state.

		let expected_author = match slot_author(slot_num, &authorities) {
			None => return Err("Slot Author not found".to_string()),
			Some(author) => author
		};

		let pre_hash = header.hash();
		let to_sign = (slot_num, pre_hash).encode();
		let public = ed25519::Public(expected_author.0);

		if ed25519::verify_strong(&sig, &to_sign[..], public) {
			Ok(CheckedHeader::Checked(header, slot_num, sig))
		} else {
			Err(format!("Bad signature on {:?}", hash))
		}
	}
}

/// Extra verification for Aura blocks.
pub trait ExtraVerification<B: Block>: Send + Sync {
	/// Future that resolves when the block is verified or fails with error if not.
	type Verified: IntoFuture<Item=(),Error=String>;

	/// Do additional verification for this block.
	fn verify(
		&self,
		header: &B::Header,
		body: Option<&[B::Extrinsic]>,
	) -> Self::Verified;
}

/// A verifier for Aura blocks.
pub struct AuraVerifier<C, E> {
	client: Arc<C>,
	extra: E,
	inherent_data_providers: inherents::InherentDataProviders,
}

impl<C, E> AuraVerifier<C, E>
{
	fn check_inherents<B: Block>(
		&self,
		block: B,
		block_id: BlockId<B>,
		inherent_data: InherentData,
		timestamp_now: u64,
	) -> Result<(), String>
		where C: ProvideRuntimeApi, C::Api: BlockBuilderApi<B>
	{
		const MAX_TIMESTAMP_DRIFT_SECS: u64 = 60;

		let inherent_res = self.client.runtime_api().check_inherents(
			&block_id,
			block,
			inherent_data,
		).map_err(|e| format!("{:?}", e))?;

		if !inherent_res.ok() {
			inherent_res
				.into_errors()
				.try_for_each(|(i, e)| match TIError::try_from(&i, &e) {
					Some(TIError::ValidAtTimestamp(timestamp)) => {
						// halt import until timestamp is valid.
						// reject when too far ahead.
						if timestamp > timestamp_now + MAX_TIMESTAMP_DRIFT_SECS {
							return Err("Rejecting block too far in future".into());
						}

						let diff = timestamp.saturating_sub(timestamp_now);
						info!(
							target: "aura",
							"halting for block {} seconds in the future",
							diff
						);
						thread::sleep(Duration::from_secs(diff));
						Ok(())
					},
					Some(TIError::Other(e)) => Err(e.into()),
					None => Err(self.inherent_data_providers.error_to_string(&i, &e)),
				})
		} else {
			Ok(())
		}
	}
}

/// No-op extra verification.
#[derive(Debug, Clone, Copy)]
pub struct NothingExtra;

impl<B: Block> ExtraVerification<B> for NothingExtra {
	type Verified = Result<(), String>;

	fn verify(&self, _: &B::Header, _: Option<&[B::Extrinsic]>) -> Self::Verified {
		Ok(())
	}
}

impl<B: Block, C, E> Verifier<B> for AuraVerifier<C, E> where
	C: Authorities<B> + ProvideRuntimeApi + Send + Sync,
	C::Api: BlockBuilderApi<B>,
	DigestItemFor<B>: CompatibleDigestItem + DigestItem<AuthorityId=Ed25519AuthorityId>,
	E: ExtraVerification<B>,
{
	fn verify(
		&self,
		origin: BlockOrigin,
		header: B::Header,
		justification: Option<Justification>,
		mut body: Option<Vec<B::Extrinsic>>,
	) -> Result<(ImportBlock<B>, Option<Vec<Ed25519AuthorityId>>), String> {
		let mut inherent_data = self.inherent_data_providers.create_inherent_data().map_err(String::from)?;
		let (timestamp_now, slot_now) = AuraSlotCompatible::extract_timestamp_and_slot(&inherent_data)
			.map_err(|e| format!("Could not extract timestamp and slot: {:?}", e))?;
		let hash = header.hash();
		let parent_hash = *header.parent_hash();
		let authorities = self.client.authorities(&BlockId::Hash(parent_hash))
			.map_err(|e| format!("Could not fetch authorities at {:?}: {:?}", parent_hash, e))?;

		let extra_verification = self.extra.verify(
			&header,
			body.as_ref().map(|x| &x[..]),
		);

		// we add one to allow for some small drift.
		// FIXME #1019 in the future, alter this queue to allow deferring of headers
		let checked_header = check_header::<B>(slot_now + 1, header, hash, &authorities[..])?;
		match checked_header {
			CheckedHeader::Checked(pre_header, slot_num, sig) => {
				let item = <DigestItemFor<B>>::aura_seal(slot_num, sig);

				// if the body is passed through, we need to use the runtime
				// to check that the internally-set timestamp in the inherents
				// actually matches the slot set in the seal.
				if let Some(inner_body) = body.take() {
					inherent_data.aura_replace_inherent_data(slot_num);
					let block = B::new(pre_header.clone(), inner_body);

					self.check_inherents(
						block.clone(),
						BlockId::Hash(parent_hash),
						inherent_data,
						timestamp_now,
					)?;

					let (_, inner_body) = block.deconstruct();
					body = Some(inner_body);
				}

				trace!(target: "aura", "Checked {:?}; importing.", pre_header);

				extra_verification.into_future().wait()?;

				let import_block = ImportBlock {
					origin,
					header: pre_header,
					post_digests: vec![item],
					body,
					finalized: false,
					justification,
					auxiliary: Vec::new(),
					fork_choice: ForkChoiceStrategy::LongestChain,
				};

				// FIXME #1019 extract authorities
				Ok((import_block, None))
			}
			CheckedHeader::Deferred(a, b) => {
				debug!(target: "aura", "Checking {:?} failed; {:?}, {:?}.", hash, a, b);
				Err(format!("Header {:?} rejected: too far in the future", hash))
			}
		}
	}
}

/// The Aura import queue type.
pub type AuraImportQueue<B, C, E> = BasicQueue<B, AuraVerifier<C, E>>;

/// Register the aura inherent data provider, if not registered already.
fn register_aura_inherent_data_provider(
	inherent_data_providers: &InherentDataProviders,
	slot_duration: u64,
) -> Result<(), consensus_common::Error> {
	if !inherent_data_providers.has_provider(&srml_aura::INHERENT_IDENTIFIER) {
		inherent_data_providers
			.register_provider(srml_aura::InherentDataProvider::new(slot_duration))
			.map_err(inherent_to_common_error)
	} else {
		Ok(())
	}
}

/// Start an import queue for the Aura consensus algorithm.
pub fn import_queue<B, C, E>(
	slot_duration: SlotDuration,
	block_import: SharedBlockImport<B>,
	justification_import: Option<SharedJustificationImport<B>>,
	client: Arc<C>,
	extra: E,
	inherent_data_providers: InherentDataProviders,
) -> Result<AuraImportQueue<B, C, E>, consensus_common::Error> where
	B: Block,
	C: Authorities<B> + ProvideRuntimeApi + Send + Sync,
	C::Api: BlockBuilderApi<B>,
	DigestItemFor<B>: CompatibleDigestItem + DigestItem<AuthorityId=Ed25519AuthorityId>,
	E: ExtraVerification<B>,
{
	register_aura_inherent_data_provider(&inherent_data_providers, slot_duration.get())?;

	let verifier = Arc::new(
		AuraVerifier { client: client.clone(), extra, inherent_data_providers }
	);
	Ok(BasicQueue::new(verifier, block_import, justification_import))
}

#[cfg(test)]
mod tests {
	use super::*;
	use consensus_common::NoNetwork as DummyOracle;
	use network::test::*;
	use network::test::{Block as TestBlock, PeersClient};
	use runtime_primitives::traits::Block as BlockT;
	use network::config::ProtocolConfig;
	use parking_lot::Mutex;
	use tokio::runtime::current_thread;
	use keyring::Keyring;
	use client::BlockchainEvents;
	use test_client;

	type Error = ::client::error::Error;

	type TestClient = ::client::Client<test_client::Backend, test_client::Executor, TestBlock, test_client::runtime::RuntimeApi>;

	struct DummyFactory(Arc<TestClient>);
	struct DummyProposer(u64, Arc<TestClient>);

	impl Environment<TestBlock> for DummyFactory {
		type Proposer = DummyProposer;
		type Error = Error;

		fn init(&self, parent_header: &<TestBlock as BlockT>::Header, _authorities: &[Ed25519AuthorityId])
			-> Result<DummyProposer, Error>
		{
			Ok(DummyProposer(parent_header.number + 1, self.0.clone()))
		}
	}

	impl Proposer<TestBlock> for DummyProposer {
		type Error = Error;
		type Create = Result<TestBlock, Error>;

		fn propose(&self, _: InherentData, _: Duration) -> Result<TestBlock, Error> {
			self.1.new_block().unwrap().bake().map_err(|e| e.into())
		}
	}

	const SLOT_DURATION: u64 = 1;
	const TEST_ROUTING_INTERVAL: Duration = Duration::from_millis(50);

	pub struct AuraTestNet {
		peers: Vec<Arc<Peer<AuraVerifier<
			PeersClient,
			NothingExtra,
		>, ()>>>,
		started: bool,
	}

	impl TestNetFactory for AuraTestNet {
		type Verifier = AuraVerifier<PeersClient, NothingExtra>;
		type PeerData = ();

		/// Create new test network with peers and given config.
		fn from_config(_config: &ProtocolConfig) -> Self {
			AuraTestNet {
				peers: Vec::new(),
				started: false,
			}
		}

		fn make_verifier(&self, client: Arc<PeersClient>, _cfg: &ProtocolConfig)
			-> Arc<Self::Verifier>
		{
			let slot_duration = SlotDuration::get_or_compute(&*client)
				.expect("slot duration available");
			let inherent_data_providers = InherentDataProviders::new();
			register_aura_inherent_data_provider(
				&inherent_data_providers,
				slot_duration.get()
			).expect("Registers aura inherent data provider");

			assert_eq!(slot_duration.get(), SLOT_DURATION);
			Arc::new(AuraVerifier {
				client,
				extra: NothingExtra,
				inherent_data_providers,
			})
		}

		fn peer(&self, i: usize) -> &Peer<Self::Verifier, ()> {
			&self.peers[i]
		}

		fn peers(&self) -> &Vec<Arc<Peer<Self::Verifier, ()>>> {
			&self.peers
		}

		fn mut_peers<F: Fn(&mut Vec<Arc<Peer<Self::Verifier, ()>>>)>(&mut self, closure: F) {
			closure(&mut self.peers);
		}

		fn started(&self) -> bool {
			self.started
		}

		fn set_started(&mut self, new: bool) {
			self.started = new;
		}
	}

	#[test]
	fn authoring_blocks() {
		let _ = ::env_logger::try_init();
		let mut net = AuraTestNet::new(3);

		net.start();

		let peers = &[
			(0, Keyring::Alice),
			(1, Keyring::Bob),
			(2, Keyring::Charlie),
		];

		let net = Arc::new(Mutex::new(net));
		let mut import_notifications = Vec::new();

		let mut runtime = current_thread::Runtime::new().unwrap();
		for (peer_id, key) in peers {
			let client = net.lock().peer(*peer_id).client().clone();
			let environ = Arc::new(DummyFactory(client.clone()));
			import_notifications.push(
				client.import_notification_stream()
					.take_while(|n| {
						Ok(!(n.origin != BlockOrigin::Own && n.header.number() < &5))
					})
					.for_each(move |_| Ok(()))
			);

			let slot_duration = SlotDuration::get_or_compute(&*client)
				.expect("slot duration available");

			let inherent_data_providers = InherentDataProviders::new();
			register_aura_inherent_data_provider(
				&inherent_data_providers, slot_duration.get()
			).expect("Registers aura inherent data provider");

			let aura = start_aura(
				slot_duration,
				Arc::new(key.clone().into()),
				client.clone(),
				client,
				environ.clone(),
				DummyOracle,
				futures::empty(),
				inherent_data_providers,
			).expect("Starts aura");

			runtime.spawn(aura);
		}

		// wait for all finalized on each.
		let wait_for = ::futures::future::join_all(import_notifications)
			.map(|_| ())
			.map_err(|_| ());

		let drive_to_completion = ::tokio::timer::Interval::new_interval(TEST_ROUTING_INTERVAL)
			.for_each(move |_| {
				net.lock().send_import_notifications();
				net.lock().sync();
				Ok(())
			})
			.map(|_| ())
			.map_err(|_| ());

		runtime.block_on(wait_for.select(drive_to_completion).map_err(|_| ())).unwrap();
	}
}<|MERGE_RESOLUTION|>--- conflicted
+++ resolved
@@ -45,10 +45,6 @@
 
 use futures::{Stream, Future, IntoFuture, future};
 use tokio::timer::Timeout;
-<<<<<<< HEAD
-use slots::Slots;
-=======
->>>>>>> 0b655477
 use log::{warn, debug, info, trace};
 
 use srml_aura::{

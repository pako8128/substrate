// Copyright 2017-2018 Parity Technologies (UK) Ltd.
// This file is part of Substrate.

// Substrate is free software: you can redistribute it and/or modify
// it under the terms of the GNU General Public License as published by
// the Free Software Foundation, either version 3 of the License, or
// (at your option) any later version.

// Substrate is distributed in the hope that it will be useful,
// but WITHOUT ANY WARRANTY; without even the implied warranty of
// MERCHANTABILITY or FITNESS FOR A PARTICULAR PURPOSE.  See the
// GNU General Public License for more details.

// You should have received a copy of the GNU General Public License
// along with Substrate.  If not, see <http://www.gnu.org/licenses/>.

//! Support code for the runtime.

#![cfg_attr(not(feature = "std"), no_std)]
#![cfg_attr(not(feature = "std"), feature(alloc))]

#[cfg(feature = "std")]
pub use serde;
#[doc(hidden)]
pub use sr_std as rstd;
#[doc(hidden)]
<<<<<<< HEAD
pub extern crate sr_primitives as runtime_primitives;
extern crate srml_metadata;

#[doc(hidden)]
pub extern crate paste;
#[cfg_attr(test, macro_use)]
extern crate srml_support_procedural;
extern crate substrate_inherents as inherents;

#[cfg(test)]
#[macro_use]
extern crate pretty_assertions;
#[cfg(feature = "std")]
extern crate serde_derive;
#[cfg(test)]
#[macro_use]
extern crate parity_codec_derive;

=======
pub use parity_codec as codec;
>>>>>>> 6741381c
#[doc(hidden)]
pub use parity_codec_derive;
#[cfg(feature = "std")]
#[doc(hidden)]
<<<<<<< HEAD
pub extern crate once_cell;
=======
pub use once_cell;
#[doc(hidden)]
pub use paste;
pub use sr_primitives as runtime_primitives;
>>>>>>> 6741381c

pub use self::storage::generator::Storage as GenericStorage;

#[macro_use]
pub mod dispatch;
#[macro_use]
pub mod storage;
mod hashable;
#[macro_use]
pub mod event;
#[macro_use]
mod origin;
#[macro_use]
pub mod metadata;
#[macro_use]
mod runtime;
#[macro_use]
pub mod inherent;
mod double_map;

pub use self::storage::{StorageVec, StorageList, StorageValue, StorageMap};
pub use self::hashable::Hashable;
pub use self::dispatch::{Parameter, Dispatchable, Callable, IsSubType};
pub use runtime_io::print;
pub use double_map::StorageDoubleMap;

#[doc(inline)]
pub use srml_support_procedural::decl_storage;

#[macro_export]
macro_rules! fail {
	( $y:expr ) => {{
		return Err($y);
	}}
}

#[macro_export]
macro_rules! ensure {
	( $x:expr, $y:expr ) => {{
		if !$x {
			fail!($y);
		}
	}}
}

#[macro_export]
#[cfg(feature = "std")]
macro_rules! assert_noop {
	( $x:expr , $y:expr ) => {
		let h = runtime_io::storage_root();
		assert_err!($x, $y);
		assert_eq!(h, runtime_io::storage_root());
	}
}

#[macro_export]
#[cfg(feature = "std")]
macro_rules! assert_err {
	( $x:expr , $y:expr ) => {
		assert_eq!($x, Err($y));
	}
}

#[macro_export]
#[cfg(feature = "std")]
macro_rules! assert_ok {
	( $x:expr ) => {
		assert_eq!($x, Ok(()));
	};
	( $x:expr, $y:expr ) => {
		assert_eq!($x, Ok($y));
	}
}

/// The void type - it cannot exist.
// Oh rust, you crack me up...
#[derive(Clone, Eq, PartialEq)]
#[cfg_attr(feature = "std", derive(Debug))]
pub enum Void {}

#[cfg(feature = "std")]
#[doc(hidden)]
pub use serde_derive::*;

/// Programatically create derivations for tuples of up to 19 elements. You provide a second macro
/// which is called once per tuple size, along with a number of identifiers, one for each element
/// of the tuple.
#[macro_export]
macro_rules! for_each_tuple {
	($m:ident) => {
		for_each_tuple! { @IMPL $m !! A, B, C, D, E, F, G, H, I, J, K, L, M, N, O, P, Q, R, S, }
	};
	(@IMPL $m:ident !!) => { $m! { } };
	(@IMPL $m:ident !! $h:ident, $($t:ident,)*) => {
		$m! { $h $($t)* }
		for_each_tuple! { @IMPL $m !! $($t,)* }
	}
}<|MERGE_RESOLUTION|>--- conflicted
+++ resolved
@@ -24,40 +24,15 @@
 #[doc(hidden)]
 pub use sr_std as rstd;
 #[doc(hidden)]
-<<<<<<< HEAD
-pub extern crate sr_primitives as runtime_primitives;
-extern crate srml_metadata;
-
-#[doc(hidden)]
-pub extern crate paste;
-#[cfg_attr(test, macro_use)]
-extern crate srml_support_procedural;
-extern crate substrate_inherents as inherents;
-
-#[cfg(test)]
-#[macro_use]
-extern crate pretty_assertions;
-#[cfg(feature = "std")]
-extern crate serde_derive;
-#[cfg(test)]
-#[macro_use]
-extern crate parity_codec_derive;
-
-=======
 pub use parity_codec as codec;
->>>>>>> 6741381c
 #[doc(hidden)]
 pub use parity_codec_derive;
 #[cfg(feature = "std")]
 #[doc(hidden)]
-<<<<<<< HEAD
-pub extern crate once_cell;
-=======
 pub use once_cell;
 #[doc(hidden)]
 pub use paste;
 pub use sr_primitives as runtime_primitives;
->>>>>>> 6741381c
 
 pub use self::storage::generator::Storage as GenericStorage;
 
